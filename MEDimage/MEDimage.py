--- conflicted
+++ resolved
@@ -9,10 +9,6 @@
 import numpy as np
 from numpyencoder import NumpyEncoder
 from PIL import Image
-<<<<<<< HEAD
-from pydicom.dataset import FileDataset
-=======
->>>>>>> 9a30f03e
 
 from MEDimage.processing.compute_suv_map import compute_suv_map
 
